package docker

import (
	"bytes"
	"encoding/json"
	"flag"
	"fmt"
	"github.com/dotcloud/docker/auth"
	"github.com/dotcloud/docker/term"
	"github.com/dotcloud/docker/utils"
	"io"
	"io/ioutil"
	"net"
	"net/http"
	"net/http/httputil"
	"net/url"
	"os"
	"path/filepath"
	"reflect"
	"strconv"
	"strings"
	"text/tabwriter"
	"time"
	"unicode"
)

const VERSION = "0.3.3"

var (
	GIT_COMMIT string
)

<<<<<<< HEAD
func (cli *DockerCli) getMethod(name string) (reflect.Method, bool) {
	methodName := "Cmd" + strings.ToUpper(name[:1]) + strings.ToLower(name[1:])
	return reflect.TypeOf(cli).MethodByName(methodName)
}

func ParseCommands(args ...string) error {
	cli := NewDockerCli("0.0.0.0", 4243)
=======
func ParseCommands(addr string, port int, args ...string) error {
	cli := NewDockerCli(addr, port)
>>>>>>> 48fd8ae7

	if len(args) > 0 {
		method, exists := cli.getMethod(args[0])
		if !exists {
			fmt.Println("Error: Command not found:", args[0])
			return cli.CmdHelp(args[1:]...)
		}
		ret := method.Func.CallSlice([]reflect.Value{
			reflect.ValueOf(cli),
			reflect.ValueOf(args[1:]),
		})[0].Interface()
		if ret == nil {
			return nil
		}
		return ret.(error)
	}
	return cli.CmdHelp(args...)
}

func (cli *DockerCli) CmdHelp(args ...string) error {
<<<<<<< HEAD
	if len(args) > 0 {
		method, exists := cli.getMethod(args[0])
		if !exists {
			fmt.Println("Error: Command not found:", args[0])
		} else {
			method.Func.CallSlice([]reflect.Value{
				reflect.ValueOf(cli),
				reflect.ValueOf([]string{"--help"}),
			})[0].Interface()
			return nil
		}
	}
	help := "Usage: docker COMMAND [arg...]\n\nA self-sufficient runtime for linux containers.\n\nCommands:\n"
=======
	help := fmt.Sprintf("Usage: docker [OPTIONS] COMMAND [arg...]\n  -H=\"%s:%d\": Host:port to bind/connect to\n\nA self-sufficient runtime for linux containers.\n\nCommands:\n", cli.addr, cli.port)
>>>>>>> 48fd8ae7
	for cmd, description := range map[string]string{
		"attach":  "Attach to a running container",
		"build":   "Build a container from Dockerfile or via stdin",
		"commit":  "Create a new image from a container's changes",
		"diff":    "Inspect changes on a container's filesystem",
		"export":  "Stream the contents of a container as a tar archive",
		"history": "Show the history of an image",
		"images":  "List images",
		"import":  "Create a new filesystem image from the contents of a tarball",
		"info":    "Display system-wide information",
		"insert":  "Insert a file in an image",
		"inspect": "Return low-level information on a container",
		"kill":    "Kill a running container",
		"login":   "Register or Login to the docker registry server",
		"logs":    "Fetch the logs of a container",
		"port":    "Lookup the public-facing port which is NAT-ed to PRIVATE_PORT",
		"ps":      "List containers",
		"pull":    "Pull an image or a repository from the docker registry server",
		"push":    "Push an image or a repository to the docker registry server",
		"restart": "Restart a running container",
		"rm":      "Remove a container",
		"rmi":     "Remove an image",
		"run":     "Run a command in a new container",
		"search":  "Search for an image in the docker index",
		"start":   "Start a stopped container",
		"stop":    "Stop a running container",
		"tag":     "Tag an image into a repository",
		"version": "Show the docker version information",
		"wait":    "Block until a container stops, then print its exit code",
	} {
		help += fmt.Sprintf("    %-10.10s%s\n", cmd, description)
	}
	fmt.Println(help)
	return nil
}

func (cli *DockerCli) CmdInsert(args ...string) error {
	cmd := Subcmd("insert", "IMAGE URL PATH", "Insert a file from URL in the IMAGE at PATH")
	if err := cmd.Parse(args); err != nil {
		return nil
	}
	if cmd.NArg() != 3 {
		cmd.Usage()
		return nil
	}

	v := url.Values{}
	v.Set("url", cmd.Arg(1))
	v.Set("path", cmd.Arg(2))

	err := cli.stream("POST", "/images/"+cmd.Arg(0)+"/insert?"+v.Encode(), nil, os.Stdout)
	if err != nil {
		return err
	}
	return nil
}

func (cli *DockerCli) CmdBuild(args ...string) error {
	cmd := Subcmd("build", "-|Dockerfile", "Build an image from Dockerfile or via stdin")
	if err := cmd.Parse(args); err != nil {
		return nil
	}
	var (
		file io.ReadCloser
		err  error
	)

	if cmd.NArg() == 0 {
		file, err = os.Open("Dockerfile")
		if err != nil {
			return err
		}
	} else if cmd.Arg(0) == "-" {
		file = os.Stdin
	} else {
		file, err = os.Open(cmd.Arg(0))
		if err != nil {
			return err
		}
	}
	if _, err := NewBuilderClient("0.0.0.0", 4243).Build(file); err != nil {
		return err
	}
	return nil
}

// 'docker login': login / register a user to registry service.
func (cli *DockerCli) CmdLogin(args ...string) error {
	var readStringOnRawTerminal = func(stdin io.Reader, stdout io.Writer, echo bool) string {
		char := make([]byte, 1)
		buffer := make([]byte, 64)
		var i = 0
		for i < len(buffer) {
			n, err := stdin.Read(char)
			if n > 0 {
				if char[0] == '\r' || char[0] == '\n' {
					stdout.Write([]byte{'\r', '\n'})
					break
				} else if char[0] == 127 || char[0] == '\b' {
					if i > 0 {
						if echo {
							stdout.Write([]byte{'\b', ' ', '\b'})
						}
						i--
					}
				} else if !unicode.IsSpace(rune(char[0])) &&
					!unicode.IsControl(rune(char[0])) {
					if echo {
						stdout.Write(char)
					}
					buffer[i] = char[0]
					i++
				}
			}
			if err != nil {
				if err != io.EOF {
					fmt.Fprintf(stdout, "Read error: %v\r\n", err)
				}
				break
			}
		}
		return string(buffer[:i])
	}
	var readAndEchoString = func(stdin io.Reader, stdout io.Writer) string {
		return readStringOnRawTerminal(stdin, stdout, true)
	}
	var readString = func(stdin io.Reader, stdout io.Writer) string {
		return readStringOnRawTerminal(stdin, stdout, false)
	}

	oldState, err := term.SetRawTerminal()
	if err != nil {
		return err
	} else {
		defer term.RestoreTerminal(oldState)
	}

	cmd := Subcmd("login", "", "Register or Login to the docker registry server")
	if err := cmd.Parse(args); err != nil {
		return nil
	}

	body, _, err := cli.call("GET", "/auth", nil)
	if err != nil {
		return err
	}

	var out auth.AuthConfig
	err = json.Unmarshal(body, &out)
	if err != nil {
		return err
	}

	var username string
	var password string
	var email string

	fmt.Print("Username (", out.Username, "): ")
	username = readAndEchoString(os.Stdin, os.Stdout)
	if username == "" {
		username = out.Username
	}
	if username != out.Username {
		fmt.Print("Password: ")
		password = readString(os.Stdin, os.Stdout)

		if password == "" {
			return fmt.Errorf("Error : Password Required")
		}

		fmt.Print("Email (", out.Email, "): ")
		email = readAndEchoString(os.Stdin, os.Stdout)
		if email == "" {
			email = out.Email
		}
	} else {
		email = out.Email
	}

	out.Username = username
	out.Password = password
	out.Email = email

	body, _, err = cli.call("POST", "/auth", out)
	if err != nil {
		return err
	}

	var out2 ApiAuth
	err = json.Unmarshal(body, &out2)
	if err != nil {
		return err
	}
	if out2.Status != "" {
		term.RestoreTerminal(oldState)
		fmt.Print(out2.Status)
	}
	return nil
}

// 'docker wait': block until a container stops
func (cli *DockerCli) CmdWait(args ...string) error {
	cmd := Subcmd("wait", "CONTAINER [CONTAINER...]", "Block until a container stops, then print its exit code.")
	if err := cmd.Parse(args); err != nil {
		return nil
	}
	if cmd.NArg() < 1 {
		cmd.Usage()
		return nil
	}
	for _, name := range cmd.Args() {
		body, _, err := cli.call("POST", "/containers/"+name+"/wait", nil)
		if err != nil {
			fmt.Printf("%s", err)
		} else {
			var out ApiWait
			err = json.Unmarshal(body, &out)
			if err != nil {
				return err
			}
			fmt.Println(out.StatusCode)
		}
	}
	return nil
}

// 'docker version': show version information
func (cli *DockerCli) CmdVersion(args ...string) error {
	cmd := Subcmd("version", "", "Show the docker version information.")
	fmt.Println(len(args))
	if err := cmd.Parse(args); err != nil {
		return nil
	}

	fmt.Println(cmd.NArg())
	if cmd.NArg() > 0 {
		cmd.Usage()
		return nil
	}

	body, _, err := cli.call("GET", "/version", nil)
	if err != nil {
		return err
	}

	var out ApiVersion
	err = json.Unmarshal(body, &out)
	if err != nil {
		utils.Debugf("Error unmarshal: body: %s, err: %s\n", body, err)
		return err
	}
	fmt.Println("Version:", out.Version)
	fmt.Println("Git Commit:", out.GitCommit)
	if !out.MemoryLimit {
		fmt.Println("WARNING: No memory limit support")
	}
	if !out.SwapLimit {
		fmt.Println("WARNING: No swap limit support")
	}

	return nil
}

// 'docker info': display system-wide information.
func (cli *DockerCli) CmdInfo(args ...string) error {
	cmd := Subcmd("info", "", "Display system-wide information")
	if err := cmd.Parse(args); err != nil {
		return nil
	}
	if cmd.NArg() > 0 {
		cmd.Usage()
		return nil
	}

	body, _, err := cli.call("GET", "/info", nil)
	if err != nil {
		return err
	}

	var out ApiInfo
	err = json.Unmarshal(body, &out)
	if err != nil {
		return err
	}
	fmt.Printf("containers: %d\nversion: %s\nimages: %d\nGo version: %s\n", out.Containers, out.Version, out.Images, out.GoVersion)
	if out.Debug {
		fmt.Println("debug mode enabled")
		fmt.Printf("fds: %d\ngoroutines: %d\n", out.NFd, out.NGoroutines)
	}
	return nil
}

func (cli *DockerCli) CmdStop(args ...string) error {
	cmd := Subcmd("stop", "[OPTIONS] CONTAINER [CONTAINER...]", "Stop a running container")
	nSeconds := cmd.Int("t", 10, "wait t seconds before killing the container")
	if err := cmd.Parse(args); err != nil {
		return nil
	}
	if cmd.NArg() < 1 {
		cmd.Usage()
		return nil
	}

	v := url.Values{}
	v.Set("t", strconv.Itoa(*nSeconds))

	for _, name := range cmd.Args() {
		_, _, err := cli.call("POST", "/containers/"+name+"/stop?"+v.Encode(), nil)
		if err != nil {
			fmt.Printf("%s", err)
		} else {
			fmt.Println(name)
		}
	}
	return nil
}

func (cli *DockerCli) CmdRestart(args ...string) error {
	cmd := Subcmd("restart", "[OPTIONS] CONTAINER [CONTAINER...]", "Restart a running container")
	nSeconds := cmd.Int("t", 10, "wait t seconds before killing the container")
	if err := cmd.Parse(args); err != nil {
		return nil
	}
	if cmd.NArg() < 1 {
		cmd.Usage()
		return nil
	}

	v := url.Values{}
	v.Set("t", strconv.Itoa(*nSeconds))

	for _, name := range cmd.Args() {
		_, _, err := cli.call("POST", "/containers/"+name+"/restart?"+v.Encode(), nil)
		if err != nil {
			fmt.Printf("%s", err)
		} else {
			fmt.Println(name)
		}
	}
	return nil
}

func (cli *DockerCli) CmdStart(args ...string) error {
	cmd := Subcmd("start", "CONTAINER [CONTAINER...]", "Restart a stopped container")
	if err := cmd.Parse(args); err != nil {
		return nil
	}
	if cmd.NArg() < 1 {
		cmd.Usage()
		return nil
	}

	for _, name := range args {
		_, _, err := cli.call("POST", "/containers/"+name+"/start", nil)
		if err != nil {
			fmt.Printf("%s", err)
		} else {
			fmt.Println(name)
		}
	}
	return nil
}

func (cli *DockerCli) CmdInspect(args ...string) error {
	cmd := Subcmd("inspect", "CONTAINER|IMAGE", "Return low-level information on a container/image")
	if err := cmd.Parse(args); err != nil {
		return nil
	}
	if cmd.NArg() != 1 {
		cmd.Usage()
		return nil
	}
	obj, _, err := cli.call("GET", "/containers/"+cmd.Arg(0)+"/json", nil)
	if err != nil {
		obj, _, err = cli.call("GET", "/images/"+cmd.Arg(0)+"/json", nil)
		if err != nil {
			return err
		}
	}

	indented := new(bytes.Buffer)
	if err = json.Indent(indented, obj, "", "    "); err != nil {
		return err
	}
	if _, err := io.Copy(os.Stdout, indented); err != nil {
		return err
	}
	return nil
}

func (cli *DockerCli) CmdPort(args ...string) error {
	cmd := Subcmd("port", "CONTAINER PRIVATE_PORT", "Lookup the public-facing port which is NAT-ed to PRIVATE_PORT")
	if err := cmd.Parse(args); err != nil {
		return nil
	}
	if cmd.NArg() != 2 {
		cmd.Usage()
		return nil
	}

	body, _, err := cli.call("GET", "/containers/"+cmd.Arg(0)+"/json", nil)
	if err != nil {
		return err
	}
	var out Container
	err = json.Unmarshal(body, &out)
	if err != nil {
		return err
	}

	if frontend, exists := out.NetworkSettings.PortMapping[cmd.Arg(1)]; exists {
		fmt.Println(frontend)
	} else {
		return fmt.Errorf("error: No private port '%s' allocated on %s", cmd.Arg(1), cmd.Arg(0))
	}
	return nil
}

// 'docker rmi IMAGE' removes all images with the name IMAGE
func (cli *DockerCli) CmdRmi(args ...string) error {
	cmd := Subcmd("rmi", "IMAGE [IMAGE...]", "Remove an image")
	if err := cmd.Parse(args); err != nil {
		return nil
	}
	if cmd.NArg() < 1 {
		cmd.Usage()
		return nil
	}

	for _, name := range cmd.Args() {
		_, _, err := cli.call("DELETE", "/images/"+name, nil)
		if err != nil {
			fmt.Printf("%s", err)
		} else {
			fmt.Println(name)
		}
	}
	return nil
}

func (cli *DockerCli) CmdHistory(args ...string) error {
	cmd := Subcmd("history", "IMAGE", "Show the history of an image")
	if err := cmd.Parse(args); err != nil {
		return nil
	}
	if cmd.NArg() != 1 {
		cmd.Usage()
		return nil
	}

	body, _, err := cli.call("GET", "/images/"+cmd.Arg(0)+"/history", nil)
	if err != nil {
		return err
	}

	var outs []ApiHistory
	err = json.Unmarshal(body, &outs)
	if err != nil {
		return err
	}
	w := tabwriter.NewWriter(os.Stdout, 20, 1, 3, ' ', 0)
	fmt.Fprintln(w, "ID\tCREATED\tCREATED BY")

	for _, out := range outs {
		fmt.Fprintf(w, "%s\t%s ago\t%s\n", out.Id, utils.HumanDuration(time.Now().Sub(time.Unix(out.Created, 0))), out.CreatedBy)
	}
	w.Flush()
	return nil
}

func (cli *DockerCli) CmdRm(args ...string) error {
	cmd := Subcmd("rm", "[OPTIONS] CONTAINER [CONTAINER...]", "Remove a container")
	v := cmd.Bool("v", false, "Remove the volumes associated to the container")
	if err := cmd.Parse(args); err != nil {
		return nil
	}
	if cmd.NArg() < 1 {
		cmd.Usage()
		return nil
	}
	val := url.Values{}
	if *v {
		val.Set("v", "1")
	}
	for _, name := range cmd.Args() {
		_, _, err := cli.call("DELETE", "/containers/"+name+"?"+val.Encode(), nil)
		if err != nil {
			fmt.Printf("%s", err)
		} else {
			fmt.Println(name)
		}
	}
	return nil
}

// 'docker kill NAME' kills a running container
func (cli *DockerCli) CmdKill(args ...string) error {
	cmd := Subcmd("kill", "CONTAINER [CONTAINER...]", "Kill a running container")
	if err := cmd.Parse(args); err != nil {
		return nil
	}
	if cmd.NArg() < 1 {
		cmd.Usage()
		return nil
	}

	for _, name := range args {
		_, _, err := cli.call("POST", "/containers/"+name+"/kill", nil)
		if err != nil {
			fmt.Printf("%s", err)
		} else {
			fmt.Println(name)
		}
	}
	return nil
}

func (cli *DockerCli) CmdImport(args ...string) error {
	cmd := Subcmd("import", "URL|- [REPOSITORY [TAG]]", "Create a new filesystem image from the contents of a tarball")

	if err := cmd.Parse(args); err != nil {
		return nil
	}
	if cmd.NArg() < 1 {
		cmd.Usage()
		return nil
	}
	src, repository, tag := cmd.Arg(0), cmd.Arg(1), cmd.Arg(2)
	v := url.Values{}
	v.Set("repo", repository)
	v.Set("tag", tag)
	v.Set("fromSrc", src)

	err := cli.stream("POST", "/images/create?"+v.Encode(), os.Stdin, os.Stdout)
	if err != nil {
		return err
	}
	return nil
}

func (cli *DockerCli) CmdPush(args ...string) error {
	cmd := Subcmd("push", "[OPTION] NAME", "Push an image or a repository to the registry")
	registry := cmd.String("registry", "", "Registry host to push the image to")
	if err := cmd.Parse(args); err != nil {
		return nil
	}
	name := cmd.Arg(0)

	if name == "" {
		cmd.Usage()
		return nil
	}

	body, _, err := cli.call("GET", "/auth", nil)
	if err != nil {
		return err
	}

	var out auth.AuthConfig
	err = json.Unmarshal(body, &out)
	if err != nil {
		return err
	}

	// If the login failed AND we're using the index, abort
	if *registry == "" && out.Username == "" {
		if err := cli.CmdLogin(args...); err != nil {
			return err
		}

		body, _, err = cli.call("GET", "/auth", nil)
		if err != nil {
			return err
		}
		err = json.Unmarshal(body, &out)
		if err != nil {
			return err
		}

		if out.Username == "" {
			return fmt.Errorf("Please login prior to push. ('docker login')")
		}
	}

	if len(strings.SplitN(name, "/", 2)) == 1 {
		return fmt.Errorf("Impossible to push a \"root\" repository. Please rename your repository in <user>/<repo> (ex: %s/%s)", out.Username, name)
	}

	v := url.Values{}
	v.Set("registry", *registry)
	if err := cli.stream("POST", "/images/"+name+"/push?"+v.Encode(), nil, os.Stdout); err != nil {
		return err
	}
	return nil
}

func (cli *DockerCli) CmdPull(args ...string) error {
	cmd := Subcmd("pull", "NAME", "Pull an image or a repository from the registry")
	tag := cmd.String("t", "", "Download tagged image in repository")
	registry := cmd.String("registry", "", "Registry to download from. Necessary if image is pulled by ID")
	if err := cmd.Parse(args); err != nil {
		return nil
	}

	if cmd.NArg() != 1 {
		cmd.Usage()
		return nil
	}

	remote := cmd.Arg(0)
	if strings.Contains(remote, ":") {
		remoteParts := strings.Split(remote, ":")
		tag = &remoteParts[1]
		remote = remoteParts[0]
	}

	v := url.Values{}
	v.Set("fromImage", remote)
	v.Set("tag", *tag)
	v.Set("registry", *registry)

	if err := cli.stream("POST", "/images/create?"+v.Encode(), nil, os.Stdout); err != nil {
		return err
	}

	return nil
}

func (cli *DockerCli) CmdImages(args ...string) error {
	cmd := Subcmd("images", "[OPTIONS] [NAME]", "List images")
	quiet := cmd.Bool("q", false, "only show numeric IDs")
	all := cmd.Bool("a", false, "show all images")
	noTrunc := cmd.Bool("notrunc", false, "Don't truncate output")
	flViz := cmd.Bool("viz", false, "output graph in graphviz format")

	if err := cmd.Parse(args); err != nil {
		return nil
	}
	if cmd.NArg() > 1 {
		cmd.Usage()
		return nil
	}

	if *flViz {
		body, _, err := cli.call("GET", "/images/viz", false)
		if err != nil {
			return err
		}
		fmt.Printf("%s", body)
	} else {
		v := url.Values{}
		if cmd.NArg() == 1 {
			v.Set("filter", cmd.Arg(0))
		}
		if *all {
			v.Set("all", "1")
		}

		body, _, err := cli.call("GET", "/images/json?"+v.Encode(), nil)
		if err != nil {
			return err
		}

		var outs []ApiImages
		err = json.Unmarshal(body, &outs)
		if err != nil {
			return err
		}

		w := tabwriter.NewWriter(os.Stdout, 20, 1, 3, ' ', 0)
		if !*quiet {
			fmt.Fprintln(w, "REPOSITORY\tTAG\tID\tCREATED")
		}

		for _, out := range outs {
			if out.Repository == "" {
				out.Repository = "<none>"
			}
			if out.Tag == "" {
				out.Tag = "<none>"
			}

			if !*quiet {
				fmt.Fprintf(w, "%s\t%s\t", out.Repository, out.Tag)
				if *noTrunc {
					fmt.Fprintf(w, "%s\t", out.Id)
				} else {
					fmt.Fprintf(w, "%s\t", utils.TruncateId(out.Id))
				}
				fmt.Fprintf(w, "%s ago\n", utils.HumanDuration(time.Now().Sub(time.Unix(out.Created, 0))))
			} else {
				if *noTrunc {
					fmt.Fprintln(w, out.Id)
				} else {
					fmt.Fprintln(w, utils.TruncateId(out.Id))
				}
			}
		}

		if !*quiet {
			w.Flush()
		}
	}
	return nil
}

func (cli *DockerCli) CmdPs(args ...string) error {
	cmd := Subcmd("ps", "[OPTIONS]", "List containers")
	quiet := cmd.Bool("q", false, "Only display numeric IDs")
	all := cmd.Bool("a", false, "Show all containers. Only running containers are shown by default.")
	noTrunc := cmd.Bool("notrunc", false, "Don't truncate output")
	nLatest := cmd.Bool("l", false, "Show only the latest created container, include non-running ones.")
	since := cmd.String("sinceId", "", "Show only containers created since Id, include non-running ones.")
	before := cmd.String("beforeId", "", "Show only container created before Id, include non-running ones.")
	last := cmd.Int("n", -1, "Show n last created containers, include non-running ones.")

	if err := cmd.Parse(args); err != nil {
		return nil
	}
	v := url.Values{}
	if *last == -1 && *nLatest {
		*last = 1
	}
	if *all {
		v.Set("all", "1")
	}
	if *last != -1 {
		v.Set("limit", strconv.Itoa(*last))
	}
	if *since != "" {
		v.Set("since", *since)
	}
	if *before != "" {
		v.Set("before", *before)
	}

	body, _, err := cli.call("GET", "/containers/ps?"+v.Encode(), nil)
	if err != nil {
		return err
	}

	var outs []ApiContainers
	err = json.Unmarshal(body, &outs)
	if err != nil {
		return err
	}
	w := tabwriter.NewWriter(os.Stdout, 20, 1, 3, ' ', 0)
	if !*quiet {
		fmt.Fprintln(w, "ID\tIMAGE\tCOMMAND\tCREATED\tSTATUS\tPORTS")
	}

	for _, out := range outs {
		if !*quiet {
			if *noTrunc {
				fmt.Fprintf(w, "%s\t%s\t%s\t%s\t%s ago\t%s\n", out.Id, out.Image, out.Command, out.Status, utils.HumanDuration(time.Now().Sub(time.Unix(out.Created, 0))), out.Ports)
			} else {
				fmt.Fprintf(w, "%s\t%s\t%s\t%s\t%s ago\t%s\n", utils.TruncateId(out.Id), out.Image, utils.Trunc(out.Command, 20), out.Status, utils.HumanDuration(time.Now().Sub(time.Unix(out.Created, 0))), out.Ports)
			}
		} else {
			if *noTrunc {
				fmt.Fprintln(w, out.Id)
			} else {
				fmt.Fprintln(w, utils.TruncateId(out.Id))
			}
		}
	}

	if !*quiet {
		w.Flush()
	}
	return nil
}

func (cli *DockerCli) CmdCommit(args ...string) error {
	cmd := Subcmd("commit", "[OPTIONS] CONTAINER [REPOSITORY [TAG]]", "Create a new image from a container's changes")
	flComment := cmd.String("m", "", "Commit message")
	flAuthor := cmd.String("author", "", "Author (eg. \"John Hannibal Smith <hannibal@a-team.com>\"")
	flConfig := cmd.String("run", "", "Config automatically applied when the image is run. "+`(ex: {"Cmd": ["cat", "/world"], "PortSpecs": ["22"]}')`)
	if err := cmd.Parse(args); err != nil {
		return nil
	}
	name, repository, tag := cmd.Arg(0), cmd.Arg(1), cmd.Arg(2)
	if name == "" {
		cmd.Usage()
		return nil
	}

	v := url.Values{}
	v.Set("container", name)
	v.Set("repo", repository)
	v.Set("tag", tag)
	v.Set("comment", *flComment)
	v.Set("author", *flAuthor)
	var config *Config
	if *flConfig != "" {
		config = &Config{}
		if err := json.Unmarshal([]byte(*flConfig), config); err != nil {
			return err
		}
	}
	body, _, err := cli.call("POST", "/commit?"+v.Encode(), config)
	if err != nil {
		return err
	}

	apiId := &ApiId{}
	err = json.Unmarshal(body, apiId)
	if err != nil {
		return err
	}

	fmt.Println(apiId.Id)
	return nil
}

func (cli *DockerCli) CmdExport(args ...string) error {
	cmd := Subcmd("export", "CONTAINER", "Export the contents of a filesystem as a tar archive")
	if err := cmd.Parse(args); err != nil {
		return nil
	}

	if cmd.NArg() != 1 {
		cmd.Usage()
		return nil
	}

	if err := cli.stream("GET", "/containers/"+cmd.Arg(0)+"/export", nil, os.Stdout); err != nil {
		return err
	}
	return nil
}

func (cli *DockerCli) CmdDiff(args ...string) error {
	cmd := Subcmd("diff", "CONTAINER", "Inspect changes on a container's filesystem")
	if err := cmd.Parse(args); err != nil {
		return nil
	}
	if cmd.NArg() != 1 {
		cmd.Usage()
		return nil
	}

	body, _, err := cli.call("GET", "/containers/"+cmd.Arg(0)+"/changes", nil)
	if err != nil {
		return err
	}

	changes := []Change{}
	err = json.Unmarshal(body, &changes)
	if err != nil {
		return err
	}
	for _, change := range changes {
		fmt.Println(change.String())
	}
	return nil
}

func (cli *DockerCli) CmdLogs(args ...string) error {
	cmd := Subcmd("logs", "CONTAINER", "Fetch the logs of a container")
	if err := cmd.Parse(args); err != nil {
		return nil
	}
	if cmd.NArg() != 1 {
		cmd.Usage()
		return nil
	}

	v := url.Values{}
	v.Set("logs", "1")
	v.Set("stdout", "1")
	v.Set("stderr", "1")

	if err := cli.hijack("POST", "/containers/"+cmd.Arg(0)+"/attach?"+v.Encode(), false); err != nil {
		return err
	}
	return nil
}

func (cli *DockerCli) CmdAttach(args ...string) error {
	cmd := Subcmd("attach", "CONTAINER", "Attach to a running container")
	if err := cmd.Parse(args); err != nil {
		return nil
	}
	if cmd.NArg() != 1 {
		cmd.Usage()
		return nil
	}

	body, _, err := cli.call("GET", "/containers/"+cmd.Arg(0)+"/json", nil)
	if err != nil {
		return err
	}

	container := &Container{}
	err = json.Unmarshal(body, container)
	if err != nil {
		return err
	}

	v := url.Values{}
	v.Set("stream", "1")
	v.Set("stdout", "1")
	v.Set("stderr", "1")
	v.Set("stdin", "1")

	if err := cli.hijack("POST", "/containers/"+cmd.Arg(0)+"/attach?"+v.Encode(), container.Config.Tty); err != nil {
		return err
	}
	return nil
}

func (cli *DockerCli) CmdSearch(args ...string) error {
	cmd := Subcmd("search", "NAME", "Search the docker index for images")
	if err := cmd.Parse(args); err != nil {
		return nil
	}
	if cmd.NArg() != 1 {
		cmd.Usage()
		return nil
	}

	v := url.Values{}
	v.Set("term", cmd.Arg(0))
	body, _, err := cli.call("GET", "/images/search?"+v.Encode(), nil)
	if err != nil {
		return err
	}

	outs := []ApiSearch{}
	err = json.Unmarshal(body, &outs)
	if err != nil {
		return err
	}
	fmt.Printf("Found %d results matching your query (\"%s\")\n", len(outs), cmd.Arg(0))
	w := tabwriter.NewWriter(os.Stdout, 20, 1, 3, ' ', 0)
	fmt.Fprintf(w, "NAME\tDESCRIPTION\n")
	for _, out := range outs {
		fmt.Fprintf(w, "%s\t%s\n", out.Name, out.Description)
	}
	w.Flush()
	return nil
}

// Ports type - Used to parse multiple -p flags
type ports []int

// ListOpts type
type ListOpts []string

func (opts *ListOpts) String() string {
	return fmt.Sprint(*opts)
}

func (opts *ListOpts) Set(value string) error {
	*opts = append(*opts, value)
	return nil
}

// AttachOpts stores arguments to 'docker run -a', eg. which streams to attach to
type AttachOpts map[string]bool

func NewAttachOpts() AttachOpts {
	return make(AttachOpts)
}

func (opts AttachOpts) String() string {
	// Cast to underlying map type to avoid infinite recursion
	return fmt.Sprintf("%v", map[string]bool(opts))
}

func (opts AttachOpts) Set(val string) error {
	if val != "stdin" && val != "stdout" && val != "stderr" {
		return fmt.Errorf("Unsupported stream name: %s", val)
	}
	opts[val] = true
	return nil
}

func (opts AttachOpts) Get(val string) bool {
	if res, exists := opts[val]; exists {
		return res
	}
	return false
}

// PathOpts stores a unique set of absolute paths
type PathOpts map[string]struct{}

func NewPathOpts() PathOpts {
	return make(PathOpts)
}

func (opts PathOpts) String() string {
	return fmt.Sprintf("%v", map[string]struct{}(opts))
}

func (opts PathOpts) Set(val string) error {
	if !filepath.IsAbs(val) {
		return fmt.Errorf("%s is not an absolute path", val)
	}
	opts[filepath.Clean(val)] = struct{}{}
	return nil
}

func (cli *DockerCli) CmdTag(args ...string) error {
	cmd := Subcmd("tag", "[OPTIONS] IMAGE REPOSITORY [TAG]", "Tag an image into a repository")
	force := cmd.Bool("f", false, "Force")
	if err := cmd.Parse(args); err != nil {
		return nil
	}
	if cmd.NArg() != 2 && cmd.NArg() != 3 {
		cmd.Usage()
		return nil
	}

	v := url.Values{}
	v.Set("repo", cmd.Arg(1))
	if cmd.NArg() == 3 {
		v.Set("tag", cmd.Arg(2))
	}

	if *force {
		v.Set("force", "1")
	}

	if _, _, err := cli.call("POST", "/images/"+cmd.Arg(0)+"/tag?"+v.Encode(), nil); err != nil {
		return err
	}
	return nil
}

func (cli *DockerCli) CmdRun(args ...string) error {
	config, cmd, err := ParseRun(args, nil)
	if err != nil {
		return err
	}
	if config.Image == "" {
		cmd.Usage()
		return nil
	}

	//create the container
	body, statusCode, err := cli.call("POST", "/containers/create", config)
	//if image not found try to pull it
	if statusCode == 404 {
		v := url.Values{}
		v.Set("fromImage", config.Image)
		err = cli.stream("POST", "/images/create?"+v.Encode(), nil, os.Stderr)
		if err != nil {
			return err
		}
		body, _, err = cli.call("POST", "/containers/create", config)
		if err != nil {
			return err
		}
	}
	if err != nil {
		return err
	}

	out := &ApiRun{}
	err = json.Unmarshal(body, out)
	if err != nil {
		return err
	}

	for _, warning := range out.Warnings {
		fmt.Fprintln(os.Stderr, "WARNING: ", warning)
	}

	v := url.Values{}
	v.Set("logs", "1")
	v.Set("stream", "1")

	if config.AttachStdin {
		v.Set("stdin", "1")
	}
	if config.AttachStdout {
		v.Set("stdout", "1")
	}
	if config.AttachStderr {
		v.Set("stderr", "1")

	}

	//start the container
	_, _, err = cli.call("POST", "/containers/"+out.Id+"/start", nil)
	if err != nil {
		return err
	}

	if config.AttachStdin || config.AttachStdout || config.AttachStderr {
		if err := cli.hijack("POST", "/containers/"+out.Id+"/attach?"+v.Encode(), config.Tty); err != nil {
			return err
		}
	}
	if !config.AttachStdout && !config.AttachStderr {
		fmt.Println(out.Id)
	}
	return nil
}

func (cli *DockerCli) call(method, path string, data interface{}) ([]byte, int, error) {
	var params io.Reader
	if data != nil {
		buf, err := json.Marshal(data)
		if err != nil {
			return nil, -1, err
		}
		params = bytes.NewBuffer(buf)
	}

	req, err := http.NewRequest(method, fmt.Sprintf("http://%s:%d/v%g%s", cli.addr, cli.port, API_VERSION, path), params)
	if err != nil {
		return nil, -1, err
	}
	req.Header.Set("User-Agent", "Docker-Client/"+VERSION)
	if data != nil {
		req.Header.Set("Content-Type", "application/json")
	} else if method == "POST" {
		req.Header.Set("Content-Type", "plain/text")
	}
	resp, err := http.DefaultClient.Do(req)
	if err != nil {
		if strings.Contains(err.Error(), "connection refused") {
			return nil, -1, fmt.Errorf("Can't connect to docker daemon. Is 'docker -d' running on this host?")
		}
		return nil, -1, err
	}
	defer resp.Body.Close()
	body, err := ioutil.ReadAll(resp.Body)
	if err != nil {
		return nil, -1, err
	}
	if resp.StatusCode < 200 || resp.StatusCode >= 400 {
		return nil, resp.StatusCode, fmt.Errorf("error: %s", body)
	}
	return body, resp.StatusCode, nil
}

func (cli *DockerCli) stream(method, path string, in io.Reader, out io.Writer) error {
	if (method == "POST" || method == "PUT") && in == nil {
		in = bytes.NewReader([]byte{})
	}
	req, err := http.NewRequest(method, fmt.Sprintf("http://%s:%d/v%g%s", cli.addr, cli.port, API_VERSION, path), in)
	if err != nil {
		return err
	}
	req.Header.Set("User-Agent", "Docker-Client/"+VERSION)
	if method == "POST" {
		req.Header.Set("Content-Type", "plain/text")
	}
	resp, err := http.DefaultClient.Do(req)
	if err != nil {
		if strings.Contains(err.Error(), "connection refused") {
			return fmt.Errorf("Can't connect to docker daemon. Is 'docker -d' running on this host?")
		}
		return err
	}
	defer resp.Body.Close()
	if resp.StatusCode < 200 || resp.StatusCode >= 400 {
		body, err := ioutil.ReadAll(resp.Body)
		if err != nil {
			return err
		}
		return fmt.Errorf("error: %s", body)
	}

	if _, err := io.Copy(out, resp.Body); err != nil {
		return err
	}
	return nil
}

func (cli *DockerCli) hijack(method, path string, setRawTerminal bool) error {
	req, err := http.NewRequest(method, fmt.Sprintf("/v%g%s", API_VERSION, path), nil)
	if err != nil {
		return err
	}
	req.Header.Set("Content-Type", "plain/text")
	dial, err := net.Dial("tcp", fmt.Sprintf("%s:%d", cli.addr, cli.port))
	if err != nil {
		return err
	}
	clientconn := httputil.NewClientConn(dial, nil)
	clientconn.Do(req)
	defer clientconn.Close()

	rwc, br := clientconn.Hijack()
	defer rwc.Close()

	receiveStdout := utils.Go(func() error {
		_, err := io.Copy(os.Stdout, br)
		return err
	})

	if setRawTerminal && term.IsTerminal(int(os.Stdin.Fd())) && os.Getenv("NORAW") == "" {
		if oldState, err := term.SetRawTerminal(); err != nil {
			return err
		} else {
			defer term.RestoreTerminal(oldState)
		}
	}

	sendStdin := utils.Go(func() error {
		_, err := io.Copy(rwc, os.Stdin)
		if err := rwc.(*net.TCPConn).CloseWrite(); err != nil {
			fmt.Fprintf(os.Stderr, "Couldn't send EOF: %s\n", err)
		}
		return err
	})

	if err := <-receiveStdout; err != nil {
		return err
	}

	if !term.IsTerminal(int(os.Stdin.Fd())) {
		if err := <-sendStdin; err != nil {
			return err
		}
	}
	return nil

}

func Subcmd(name, signature, description string) *flag.FlagSet {
	flags := flag.NewFlagSet(name, flag.ContinueOnError)
	flags.Usage = func() {
		fmt.Printf("\nUsage: docker %s %s\n\n%s\n\n", name, signature, description)
		flags.PrintDefaults()
	}
	return flags
}

func NewDockerCli(addr string, port int) *DockerCli {
	return &DockerCli{addr, port}
}

type DockerCli struct {
	addr string
	port int
}<|MERGE_RESOLUTION|>--- conflicted
+++ resolved
@@ -30,18 +30,13 @@
 	GIT_COMMIT string
 )
 
-<<<<<<< HEAD
 func (cli *DockerCli) getMethod(name string) (reflect.Method, bool) {
 	methodName := "Cmd" + strings.ToUpper(name[:1]) + strings.ToLower(name[1:])
 	return reflect.TypeOf(cli).MethodByName(methodName)
 }
 
-func ParseCommands(args ...string) error {
+func ParseCommands(addr string, port int, args ...string) error {
 	cli := NewDockerCli("0.0.0.0", 4243)
-=======
-func ParseCommands(addr string, port int, args ...string) error {
-	cli := NewDockerCli(addr, port)
->>>>>>> 48fd8ae7
 
 	if len(args) > 0 {
 		method, exists := cli.getMethod(args[0])
@@ -62,7 +57,6 @@
 }
 
 func (cli *DockerCli) CmdHelp(args ...string) error {
-<<<<<<< HEAD
 	if len(args) > 0 {
 		method, exists := cli.getMethod(args[0])
 		if !exists {
@@ -75,10 +69,7 @@
 			return nil
 		}
 	}
-	help := "Usage: docker COMMAND [arg...]\n\nA self-sufficient runtime for linux containers.\n\nCommands:\n"
-=======
 	help := fmt.Sprintf("Usage: docker [OPTIONS] COMMAND [arg...]\n  -H=\"%s:%d\": Host:port to bind/connect to\n\nA self-sufficient runtime for linux containers.\n\nCommands:\n", cli.addr, cli.port)
->>>>>>> 48fd8ae7
 	for cmd, description := range map[string]string{
 		"attach":  "Attach to a running container",
 		"build":   "Build a container from Dockerfile or via stdin",

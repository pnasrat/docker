--- conflicted
+++ resolved
@@ -276,38 +276,37 @@
 	return fuse.OK
 }
 
-<<<<<<< HEAD
 func (fs *FS) Mkdir(name string, mode uint32, context *fuse.Context) fuse.Status {
 	vlogf("fs.Mkdir(%q, %o)", name, mode)
 	resc, err := fs.sendPacket(&pb.MkdirRequest{
 		Name: &name,
 		Mode: &mode,
-=======
+	})
+	if err != nil {
+		return fuse.EIO
+	}
+	res, ok := (<-resc).(*pb.MkdirResponse)
+	if !ok {
+		vlogf("fs.Mkdir(%q) = EIO because wrong type", name)
+	}
+	return fuseError(res.Err)
+}
+
 func (fs *FS) Rename(name string, target string, context *fuse.Context) fuse.Status {
 	vlogf("fs.Rename(%q, %q)", name, target)
 	resc, err := fs.sendPacket(&pb.RenameRequest{
 		Name:   &name,
 		Target: &target,
->>>>>>> 544f6af1
-	})
-	if err != nil {
-		return fuse.EIO
-	}
-<<<<<<< HEAD
-	res, ok := (<-resc).(*pb.MkdirResponse)
-	if !ok {
-		vlogf("fs.Mkdir(%q) = EIO because wrong type", name)
-=======
+	})
+	if err != nil {
+		return fuse.EIO
+	}
 	res, ok := (<-resc).(*pb.RenameResponse)
 	if !ok {
 		vlogf("fs.Rename(%q, %q) = EIO", name, target)
->>>>>>> 544f6af1
-		return fuse.EIO
-	}
-	if res.Err != nil {
-		return fuseError(res.Err)
-	}
-	return fuse.OK
+		return fuse.EIO
+	}
+	return fuseError(res.Err)
 }
 
 //SetAttr(input *SetAttrIn, out *AttrOut) (code Status)
